/* Copyright 2017-18, Emmanouil Antonios Platanios. All Rights Reserved.
 *
 * Licensed under the Apache License, Version 2.0 (the "License"); you may not
 * use this file except in compliance with the License. You may obtain a copy of
 * the License at
 *
 *     http://www.apache.org/licenses/LICENSE-2.0
 *
 * Unless required by applicable law or agreed to in writing, software
 * distributed under the License is distributed on an "AS IS" BASIS, WITHOUT
 * WARRANTIES OR CONDITIONS OF ANY KIND, either express or implied. See the
 * License for the specific language governing permissions and limitations under
 * the License.
 */

package org.platanios.symphony.mt.experiments

import java.nio.file.{Path, Paths}

import org.platanios.symphony.mt.Language.{english, vietnamese}
import org.platanios.symphony.mt.data._
import org.platanios.symphony.mt.data.loaders.IWSLT15DatasetLoader
import org.platanios.symphony.mt.models.rnn._
import org.platanios.symphony.mt.models.rnn.attention.LuongRNNAttention
import org.platanios.symphony.mt.models.{LanguageEmbeddingsPairParameterManager, Model, RNNModel}
import org.platanios.symphony.mt.{Environment, Language}
import org.platanios.tensorflow.api._

/**
  * @author Emmanouil Antonios Platanios
  */
object IWSLT15LanguageEmbeddings extends App {
  val workingDir: Path = Paths.get("temp").resolve("pairwise")

  val srcLanguage: Language = english
  val tgtLanguage: Language = vietnamese

  val dataConfig = DataConfig(
    workingDir = Paths.get("temp").resolve("data"),
    loaderVocab = MergedVocabularies,
    numBuckets = 5,
    srcMaxLength = 50,
    tgtMaxLength = 50)

  val dataset: FileParallelDataset = IWSLT15DatasetLoader(srcLanguage, tgtLanguage, dataConfig).load()

  val env = Environment(
    workingDir = workingDir.resolve(s"${srcLanguage.abbreviation}-${tgtLanguage.abbreviation}"),
    numGPUs = 1,
    parallelIterations = 32,
    swapMemory = true,
    randomSeed = Some(10))

  val optConfig = Model.OptConfig(
    maxGradNorm = 5.0f,
    optimizer = tf.train.GradientDescent(
      1.0f, tf.train.ExponentialDecay(decayRate = 0.5f, decaySteps = 12000 * 1 / (3 * 4), startStep = 12000 * 2 / 3),
      learningRateSummaryTag = "LearningRate"))

  val logConfig = Model.LogConfig(logLossSteps = 100)

  val model = RNNModel(
    name = "Model",
    languages = Seq(srcLanguage -> dataset.vocabulary(srcLanguage), tgtLanguage -> dataset.vocabulary(tgtLanguage)),
    dataConfig = dataConfig,
    config = RNNModel.Config(
      env,
<<<<<<< HEAD
      LanguageEmbeddingsPairParametersManager(
        languageEmbeddingsSize = 256,
        wordEmbeddingsSize = 256),
=======
      LanguageEmbeddingsPairParameterManager(
        languageEmbeddingsSize = 512,
        wordEmbeddingsSize = 512),
>>>>>>> 4ec56424
      BidirectionalRNNEncoder(
        cell = BasicLSTM(forgetBias = 1.0f),
        numUnits = 256,
        numLayers = 2,
        residual = false,
        dropout = Some(0.2f)),
      UnidirectionalRNNDecoder(
        cell = BasicLSTM(forgetBias = 1.0f),
        numUnits = 256,
        numLayers = 2,
        residual = false,
        dropout = Some(0.2f),
        attention = Some(LuongRNNAttention(scaled = true)),
        outputAttention = true),
      labelSmoothing = 0.0f,
      timeMajor = true,
      beamWidth = 10),
    optConfig = optConfig,
    logConfig = logConfig,
    // TODO: !!! Find a way to set the number of buckets to 1.
    evalDatasets = Seq(
      ("IWSLT15", dataset.filterTypes(Dev).filterLanguages(srcLanguage, tgtLanguage)),
      ("IWSLT15", dataset.filterTypes(Test).filterLanguages(srcLanguage, tgtLanguage))))

  model.train(dataset.filterTypes(Train), tf.learn.StopCriteria.steps(12000))

  // val evaluator = BilingualEvaluator(Seq(BLEU()), srcLanguage, tgtLanguage, dataset.filterTypes(Test))
  // println(evaluator.evaluate(model).values.head.scalar.asInstanceOf[Float])
}<|MERGE_RESOLUTION|>--- conflicted
+++ resolved
@@ -65,15 +65,9 @@
     dataConfig = dataConfig,
     config = RNNModel.Config(
       env,
-<<<<<<< HEAD
       LanguageEmbeddingsPairParametersManager(
         languageEmbeddingsSize = 256,
         wordEmbeddingsSize = 256),
-=======
-      LanguageEmbeddingsPairParameterManager(
-        languageEmbeddingsSize = 512,
-        wordEmbeddingsSize = 512),
->>>>>>> 4ec56424
       BidirectionalRNNEncoder(
         cell = BasicLSTM(forgetBias = 1.0f),
         numUnits = 256,
